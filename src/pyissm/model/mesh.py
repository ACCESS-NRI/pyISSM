"""

Functions for building and interacting with an ISSM model mesh.

"""
import numpy as np
import matplotlib.tri as tri
from scipy.interpolate import griddata
import scipy.sparse
import warnings
from .. import utils

def get_mesh(mesh_x,
             mesh_y,
             mesh_elements):
    """
    Create a triangular mesh from an unstructured model object.

    Extracts node coordinates and element connectivity from the model and
    constructs a `matplotlib.tri.Triangulation` object for downstream
    operations.

    Parameters
    ----------
    mesh_x : 1d array
        x-coordinates of the mesh nodes.
    mesh_y : 1d array
        y-coordinates of the mesh nodes.
    mesh_elements : 2d array
        element connectivity.

    Returns
    -------
    mesh : matplotlib.tri.Triangulation
        Triangular mesh object representing the model domain.

    Notes
    -----
    - If necessary, the function adjusts the element indexing from 1-based to 0-based indexing
     required by `Triangulation`.

    See Also
    --------
    matplotlib.tri.Triangulation : Triangular mesh representation.
    make_gridded_domain_mask : Uses this mesh to determine in-domain points.
    grid_model_field : Interpolates data onto a regular grid using the mesh structure.
    """

    ## Check mesh_elements uses 0-based indexing & is defined correctly
    ## -------------------------------------
    if mesh_elements.min() == 1:
        mesh_elements = mesh_elements - 1

    ## Create triangulation feature
    mesh = tri.Triangulation(mesh_x, mesh_y, mesh_elements)

    return mesh

def process_mesh(md):
    """
    Process ISSM model mesh

    This function processes key elements of an ISSM model mesh and is
    used in several core pyISSM functions to ensure consistency

    Parameters
    ----------
    md : ISSM Model object
        ISSM Model object from which the mesh should be extracted/processed.

    Returns
    -------
    mesh : matplotlib.tri.Triangulation
        Triangular mesh object representing the model domai
    mesh_x : 1d array
        x-coordinates of the mesh nodes.
    mesh_y : 1d array
        y-coordinates of the mesh nodes.
    mesh_elements : 2d array
        element connectivity.
    is3d : bool
        'True' if elements2d exists (and the model is 3D), 'False' otherwise

    Example
    -------
    mesh, mesh_x, mesh_y, mesh_elements, is3d = process_mesh(md)
    """

    ## Set default values
    is3d = False

    ## Process a 3D model
    if utils.general.has_nested_attr(md, 'mesh', 'elements2d'):

        # Create mesh object
        mesh = get_mesh(md.mesh.x2d, md.mesh.y2d, md.mesh.elements2d)

        # Extract X/Y Coordinates for 2D mesh
        mesh_x = md.mesh.x2d
        mesh_y = md.mesh.y2d

        # Extract and adjust 2D element numbering to be 0-indexed
        mesh_elements = md.mesh.elements2d - 1

        # Return is3d and display warning for 3D mesh
        is3d = True
        warnings.warn('process_mesh: 3D model found. Processing as 2D mesh.')

    ## Process a 2D model
    else:

        # Create mesh object
        mesh = get_mesh(md.mesh.x, md.mesh.y, md.mesh.elements)

        # Extract X/Y Coordinates
        mesh_x = md.mesh.x
        mesh_y = md.mesh.y

        # Extract and adjust element numbering to be 0-indexed
        mesh_elements = md.mesh.elements - 1

    return mesh, mesh_x, mesh_y, mesh_elements, is3d

def find_node_types(md,
                    ice_levelset,
                    ocean_levelset):
    """
    Identify node types (ice, ice-front, ocean, floating ice, grounded ice) from level set data.

    This function processes level set fields for ice and ocean and classifies mesh nodes into
    several categories based on their sign.

    For 3D meshes, only the surface layer (where `vertexonsurface == 1`) is processed.

    Parameters
    ----------
    md : ISSM Model object
        ISSM Model object containing the mesh and geometry information. Must have attributes:
        'md.mesh.*' used by process_mesh().
    ice_levelset : ndarray
        1D array of values from the ice level set:
            Ice < 0
            Ice front = 0
            No Ice > 0
    ocean_levelset : ndarray
        1D array of values from the ocean level set:
            Ocean < 0
            No ocean > 0

    Returns
    -------
    dict of str -> ndarray
        Dictionary with boolean arrays (same length as number of surface nodes), indicating:

        - 'ice_nodes' : Nodes with ice (ice_levelset < 0)
        - 'ice_front_nodes' : Nodes on the ice front (ice_levelset == 0)
        - 'ocean_nodes' : Nodes with ocean (ocean_levelset < 0)
        - 'floating_ice_nodes' : Nodes with floating ice (ice_levelset < 0 & ocean_levelset < 0)
        - 'grounded_ice_nodes' : Nodes with grounded ice (ice_levelset < 0 & ocean_levelset >= 0)

    Warnings
    --------
    If a 3D mesh is detected, only the surface layer is used. A warning is issued.

    Example
    --------
    model_node_types = find_node_types(md, md.mask.ice_levelset, md.mask.ocean_levelset)
    model_node_types = find_node_types(md, md.results.TransientSolution.MaskIceLevelset[34], md.results.TransientSolution.MaskOceanLevelset[34])
    """

    ## Process model mesh
    mesh, mesh_x, mesh_y, mesh_elements, is3d = process_mesh(md)

    ## Identify ice/ocean nodes from surface layer of 3D model
    if is3d:
        ice_nodes = ice_levelset[md.mesh.vertexonsurface == 1] < 0
        ice_front_nodes = ice_levelset[md.mesh.vertexonsurface == 1] == 0
        ocean_nodes = ocean_levelset[md.mesh.vertexonsurface == 1] < 0

        warnings.warn('find_node_types: 3D model found. Processing surface layer only.')

    ## Identify ice/ocean nodes
    else:
        ice_nodes = ice_levelset < 0
        ice_front_nodes = ice_levelset == 0
        ocean_nodes = ocean_levelset < 0

    ## Identify floating and grounded ice nodes
    floating_ice_nodes = ice_nodes & ocean_nodes
    grounded_ice_nodes = ice_nodes  & ~ocean_nodes

    ## Compile dictionary of node types to return
    output_dict = {
        'ice_nodes': ice_nodes,
        'ice_front_nodes': ice_front_nodes,
        'ocean_nodes': ocean_nodes,
        'floating_ice_nodes': floating_ice_nodes,
        'grounded_ice_nodes': grounded_ice_nodes
    }

    return output_dict


def find_element_types(md,
                       ice_levelset,
                       ocean_levelset):
    """
    Identify element types (ice, ice-front, ocean, floating ice, grounded ice, grounding line) from level set data.

    This function processes level set fields for ice and ocean and classifies mesh elements into
    several categories based on their sign.

    For 3D meshes, only the surface layer (where `vertexonsurface == 1`) is processed (see find_node_types()).

    Parameters
    ----------
    md : ISSM Model object
        ISSM Model object containing the mesh and geometry information. Must have attributes:
        'md.mesh.*' used by process_mesh().
    ice_levelset : ndarray
        1D array of values from the ice level set:
            Ice < 0
            Ice front = 0
            No Ice > 0
    ocean_levelset : ndarray
        1D array of values from the ocean level set:
            Ocean < 0
            No ocean > 0

    Returns
    -------
    dict of str -> ndarray
        Dictionary with boolean arrays (same length as number of surface nodes), indicating:

        - 'ice_elements' : Elements with ice
        - 'ice_front_elements' : Elements on the ice front
        - 'ocean_elements' : Elements with ocean
        - 'floating_ice_elements' : Elements with floating ice
        - 'grounded_ice_elements' : Elements with grounded ice
        - 'grounding_line_elements' : Elements on the grounding line

    Warnings
    --------
    If a 3D mesh is detected, only the surface layer is used. A warning is issued.

    Example
    --------
    model_element_types = find_element_types(md, md.mask.ice_levelset, md.mask.ocean_levelset)
    model_element_types = find_element_types(md, md.results.TransientSolution.MaskIceLevelset[34], md.results.TransientSolution.MaskOceanLevelset[34])
    """

    ## Process model mesh
    mesh, mesh_x, mesh_y, mesh_elements, is3d = process_mesh(md)

    ## Identify ice/ocean nodes model
    ## NOTE: This accounts for 3D models internally.
    node_types = find_node_types(md,
                                 ice_levelset,
                                 ocean_levelset)

    ## Isolate individual node types
    ice_nodes = node_types['ice_nodes']
    ice_front_nodes = node_types['ice_front_nodes']
    ocean_nodes = node_types['ocean_nodes']
    floating_ice_nodes = node_types['floating_ice_nodes']
    grounded_ice_nodes = node_types['grounded_ice_nodes']

    ## Identify "no-ice" nodes
    no_ice_nodes = ~ice_nodes

    ## Identify required element types
    ice_elements = np.sum(ice_nodes[mesh_elements], axis = 1)
    ocean_elements = np.sum(ocean_nodes[mesh_elements], axis = 1)
    no_ice_elements = np.sum(no_ice_nodes[mesh_elements], axis = 1)
    zero_ice_elements = np.sum(ice_front_nodes[mesh_elements], axis = 1)
    floating_ice_elements = np.sum(floating_ice_nodes[mesh_elements], axis=1)
    grounded_ice_elements = np.sum(grounded_ice_nodes[mesh_elements], axis=1)

    ## Identify custom elements types
    ice_front_elements = (ice_elements.astype(bool) & no_ice_elements.astype(bool)) & ~((ice_elements == 2) & zero_ice_elements.astype(bool))
    grounding_line_elements = (ocean_elements != np.max(ocean_elements)) & (ocean_elements != 0)

    ## Compile dictionary of element types to return
    output_dict = {
        'ice_elements': ice_elements,
        'ocean_elements': ocean_elements,
        'floating_ice_elements': floating_ice_elements,
        'grounded_ice_elements': grounded_ice_elements,
        'ice_front_elements': ice_front_elements,
        'grounding_line_elements': grounding_line_elements
    }
    return output_dict

def make_gridded_domain_mask(mesh_x,
                             mesh_y,
                             mesh_elements,
                             grid_x,
                             grid_y):
    """
    Generate a binary domain mask on a regular grid based on an unstructured mesh.

    This function identifies which points in a regular 2D grid fall within an
    unstructured triangular mesh. Points outside the mesh are marked as `False`,
    and those inside are `True`.

    Parameters
    ----------
    mesh_x : ndarray
        1D array of x-coordinates for mesh nodes.
    mesh_y : ndarray
        1D array of y-coordinates for mesh nodes.
    mesh_elements : ndarray
        2D array of element connectivity.
    grid_x : ndarray
        2D array of x-coordinates from `np.meshgrid` defining the regular grid.
    grid_y : ndarray
        2D array of y-coordinates from `np.meshgrid` defining the regular grid.

    Returns
    -------
    domain_mask : ndarray of bool
        Boolean mask array of the same shape as `grid_x` and `grid_y`, where
        `True` indicates that the grid point lies inside the mesh domain,
        and `False` indicates it lies outside.

    Notes
    -----
    - Internally uses `matplotlib.tri.Triangulation` and its `get_trifinder()` method
      to determine point inclusion.

    See Also
    --------
    grid_data : Interpolates data onto a regular grid, using this mask by default.
    """

    ## Check mesh_elements uses 0-based indexing & is defined correctly
    ## -------------------------------------
    if mesh_elements.min() == 1:
        mesh_elements = mesh_elements - 1

    ## Make mesh (triangulation)
    mesh = get_mesh(mesh_x, mesh_y, mesh_elements)

    ## Get XY points of regular grid
    grid_points = np.column_stack((grid_x.ravel(), grid_y.ravel()))

    ## Get ID of each triangle in the mesh. ID values < 0 are outside the mesh
    mask = mesh.get_trifinder()

    ## Identify points that have an ID >= 0 (i.e. are inside the mesh)
    mask = mask(grid_points[:, 0], grid_points[:, 1]) >= 0

    ## Reshape to match XY points
    domain_mask = mask.reshape(grid_x.shape)

    return domain_mask

def grid_model_field(md,
                     model_field,
                     grid_x,
                     grid_y,
                     method = 'linear',
                     domain_mask = None,
                     fill_value = np.nan):
    """
    Interpolate unstructured model data onto a regular 2D grid.

    This function handles both time-varying and static fields defined on either
    mesh nodes or elements. It optionally applies a domain mask to exclude
    values outside the desired region (e.g. outside the mesh or ice-covered areas).

    Parameters
    ----------
    md : object
        A model object containing the unstructured mesh with attributes:
        - `md.mesh.x` (1D array): x-coordinates of mesh nodes.
        - `md.mesh.y` (1D array): y-coordinates of mesh nodes.
        - `md.mesh.elements` (2D array): triangular elements (1-based indexing).
    model_field : ndarray
        The field to be interpolated. Should be either:
        - (npoints,) for static data
        - (nt, npoints) for time-varying data
        Where `npoints` must match the number of mesh nodes or elements.
    grid_x : ndarray
        2D array of x-coordinates from `np.meshgrid` defining the regular output grid.
    grid_y : ndarray
        2D array of y-coordinates from `np.meshgrid` defining the regular output grid.
    method : str, optional
        Interpolation method to use. Options are:
        - 'linear' (default)
        - 'nearest'
        - 'cubic'
    domain_mask : ndarray of bool, optional
        Optional binary mask array (same shape as `grid_x`/`grid_y`) indicating valid
        interpolation region. If not provided, a mask will be automatically generated
        based model mesh. Values where `domain_mask == False` will be set to fill_value.

    fill_value : float, optional
        Value to be used to fill masked area. Default value is np.nan

    Returns
    -------
    gridded_model_field : ndarray
        Interpolated data on the regular grid. Shape is:
        - (ny, nx) for static fields
        - (nt, ny, nx) for time-varying fields
        Invalid/masked regions are set to `np.nan`.

    Raises
    ------
    ValueError
        If the shape of `model_field` does not match number of mesh nodes or elements.
        If a custom `domain_mask` is provided and its shape does not match `grid_x`.

    Notes
    -----
    - Element-based fields are interpolated using element centroids.
    - Time-varying fields are interpolated one time step at a time.

    See Also
    --------
    make_gridded_domain_mask : Generates a domain mask on a regular grid.
    """

    ## Get model_field information
    ## -------------------------------------
    # Does it vary in time, or is it static?
    if model_field.ndim == 1:
        # If static, add a false time dimension (1)
        model_field = model_field[np.newaxis, :]

    # Get model_field dimensions
    nt, npoints = model_field.shape

    # Is it defined on vertices or elements?
    if npoints == md.mesh.numberofvertices:
        # Convert elements to 0-based indexing
        mesh_elements = md.mesh.elements - 1

        # model_field is on vertices. Take native coordinates for interpolation
        mesh_x = md.mesh.x
        mesh_y = md.mesh.y

    elif npoints == md.mesh.numberofelements:
        # Convert elements to 0-based indexing
        mesh_elements = md.mesh.elements - 1

        # model_field is on elements. Take element centroid for interpolation
        mesh_x = np.mean(md.mesh.x[mesh_elements], axis = 1)
        mesh_y = np.mean(md.mesh.y[mesh_elements], axis = 1)
    else:
        raise ValueError('grid_model_field: model_field must be defined on vertices or elements')

    ## Initialise output container
    ## -------------------------------------
    ngrid_x, ngrid_y = grid_x.shape
    gridded_model_field = np.full((nt, ngrid_x, ngrid_y), np.nan)

    ## Interpolate data, one time-step at a time
    ## -------------------------------------
    for t in range(nt):
        gridded_model_field[t] = griddata(
            points = np.column_stack((mesh_x, mesh_y)),
            values = model_field[t],
            xi = (grid_x, grid_y),
            method = method
        )

    ## Mask the gridded data
    ## -------------------------------------
    # By default griddata() returns data for the convex hull of the x/y points
    # Here, we mask data to the mesh (default) or a provided domain_mask
    if domain_mask is None:
        # By default, mask data to mesh (use native md.mesh coordinates, not element centroids)
        domain_mask = make_gridded_domain_mask(md.mesh.x, md.mesh.y, mesh_elements, grid_x, grid_y)
    elif domain_mask.shape != grid_x.shape:
        # If a custom domain_mask is supplied, it must be defined on grid_x / grid_y
        raise ValueError('grid_model_field: domain_mask should be defined on grid_x / grid_y.')
    elif domain_mask.dtype != bool:
        # If a custom domain_mask is supplied, it must be boolean
        raise TypeError('grid_model_field: domain_mask should be boolean')

    # Apply mask
    gridded_model_field[:, ~domain_mask] = fill_value

    ## Squeeze output to remove time dimension if it's static
    ## -------------------------------------
    gridded_model_field = gridded_model_field.squeeze()

    return gridded_model_field

def get_element_areas_volumes(index,
                              x,
                              y,
                              z = np.array([])):
    """
    Computes areas of triangular elements or volumes of pentahedrons.

    Parameters
    ----------
    index : ndarray
        Element connectivity array. For 2D meshes, should have 3 columns.
        For 3D meshes, should have 6 columns.
    x : ndarray
        1D array of x-coordinates of mesh nodes.
    y : ndarray
        1D array of y-coordinates of mesh nodes.
    z : ndarray, optional
        1D array of z-coordinates of mesh nodes. If provided, volumes are computed.
        Default is empty array (areas computed).

    Returns
    -------
    areas : ndarray
        1D array of element areas (2D) or volumes (3D).

    Raises
    ------
    TypeError
        If x, y, and z arrays don't have the same length.
        If index contains values above the number of nodes.
        If index doesn't have the correct number of columns for the mesh type.

    Examples
    --------
    Compute areas of triangular elements:

    >>> areas = get_element_areas(md.mesh.elements, md.mesh.x, md.mesh.y)

    Compute volumes of pentahedral elements:

    >>> volumes = get_element_areas(md.mesh.elements, md.mesh.x, md.mesh.y, md.mesh.z)
    """

    ## Convert to 0-based indexing
    index = index - 1

    ## Get number of elements and number of nodes
    num_elements = np.shape(index)[0]
    num_nodes = np.shape(x)[0]

    ## Check dimensions of inputs
    if (np.shape(y)[0] != num_nodes) or (z.size > 0 and np.shape(z)[0] != num_nodes):
        raise TypeError('get_element_areas: x, y and z do not have the same length.')
    if np.max(index) > num_nodes:
        raise TypeError('get_element_areas: index should not have values above {}.'.format(num_nodes))
    if z.size == 0 and np.shape(index)[1] != 3:
        raise TypeError('get_element_areas: index should have 3 columns for 2D meshes.')
    if z.size > 0 and np.shape(index)[1] != 6:
        raise TypeError('get_element_areas: index should have 6 columns for 3D meshes.')

    ## Initialise x/y points
    areas = np.zeros(num_elements)
    x1 = x[index[:, 0]]
    x2 = x[index[:, 1]]
    x3 = x[index[:, 2]]
    y1 = y[index[:, 0]]
    y2 = y[index[:, 1]]
    y3 = y[index[:, 2]]

    ## Compute areas of each element (surface of the triangle)
    if z.size == 0:
        output = (0.5 * ((x2 - x1) * (y3 - y1) - (y2 - y1) * (x3 - x1)))

    ## Compute volumes of each element (surface of the triangle * thickness)
    else:
        thickness = np.mean(z[index[:, 3:6]]) - np.mean(z[index[:, 0:3]])
        output = (0.5 * ((x2 - x1) * (y3 - y1) - (y2 - y1) * (x3 - x1))) * thickness

    return output

def get_nodal_functions_coeff(index, x, y):
    """
    Compute the coefficients alpha, beta and gamma of 2D triangular elements.
    For each triangular element, the nodal functions are defined as:
        N_i(x, y) = alpha_i * x + beta_i * y + gamma_i
    
    Parameters
    ----------
    index : numpy.ndarray
        Element connectivity array of shape (num_elements, 3). Each row contains
        the indices of the three nodes that form a triangular element. Indices
        are 1-based.
    x : numpy.ndarray
        X-coordinates of mesh nodes. Will be reshaped to column vector.
    y : numpy.ndarray
        Y-coordinates of mesh nodes. Will be reshaped to column vector.
    
    Returns
    -------
    alpha : numpy.ndarray
        Alpha coefficients of shape (num_elements, 3). Each row contains the
        alpha coefficients for the three nodal functions of an element.
    beta : numpy.ndarray
        Beta coefficients of shape (num_elements, 3). Each row contains the
        beta coefficients for the three nodal functions of an element.
    gamma : numpy.ndarray
        Gamma coefficients of shape (num_elements, 3). Each row contains the
        gamma coefficients for the three nodal functions of an element.
    
    Raises
    ------
    TypeError
        If x and y arrays have different lengths.
    TypeError
        If any index value exceeds the number of nodes.
    TypeError
        If index array does not have exactly 3 columns (non-triangular elements).
    
    Notes
    -----
    This function is specifically designed for 2D triangular finite element meshes.
    The nodal functions form a complete linear basis over each triangular element.
    """
    
    # Convert to columns
    x = x.reshape(-1)
    y = y.reshape(-1)

    # Get number of elements and number of nodes
    num_elements = np.size(index, axis = 0)
    num_nodes = np.size(x)

    # Check dimensions of inputs
    if np.size(y) != num_nodes:
        raise TypeError("pyissm.model.mesh.get_nodal_functions_coeff: x and y do not have the same length.")
    if np.max(index) > num_nodes:
        raise TypeError(f"pyissm.model.mesh.get_nodal_functions_coeff: index should not have values above {num_nodes}.")
    if np.size(index, axis=1) != 3:
        raise TypeError("pyissm.model.mesh.get_nodal_functions_coeff: only 2d meshes supported. index should have 3 columns.")

    # Initialize output
    alpha = np.zeros((num_elements, 3))
    beta = np.zeros((num_elements, 3))
    gamma = np.zeros((num_elements, 3))

    # Compute nodal functions coefficients N(x, y) = alpha x + beta y + gamma
    x1 = x[index[:, 0] - 1]
    x2 = x[index[:, 1] - 1]
    x3 = x[index[:, 2] - 1]
    y1 = y[index[:, 0] - 1]
    y2 = y[index[:, 1] - 1]
    y3 = y[index[:, 2] - 1]
    invdet = 1. / (x1 * (y2 - y3) - x2 * (y1 - y3) + x3 * (y1 - y2))

    # Get alpha, beta, and gamma
    alpha = np.vstack(((invdet * (y2 - y3)).reshape(-1, ), (invdet * (y3 - y1)).reshape(-1, ), (invdet * (y1 - y2)).reshape(-1, ))).T
    beta = np.vstack(((invdet * (x3 - x2)).reshape(-1, ), (invdet * (x1 - x3)).reshape(-1, ), (invdet * (x2 - x1)).reshape(-1, ))).T
    gamma = np.vstack(((invdet * (x2 * y3 - x3 * y2)).reshape(-1, ), (invdet * (y1 * x3 - y3 * x1)).reshape(-1, ), (invdet * (x1 * y2 - x2 * y1)).reshape(-1, ))).T

    return alpha, beta, gamma

def compute_hessian(index,
                    x,
                    y,
                    field,
                    type):
    """
    Compute the Hessian matrix from a field.

    Computes the Hessian matrix of a given field and returns the three components 
    Hxx, Hxy, Hyy for each element or each node.

    Parameters
    ----------
    index : ndarray
        Element connectivity matrix defining the triangular mesh elements.
        Shape: (num_elements, 3) with 1-based indexing.
    x : ndarray
        X-coordinates of the mesh nodes. Shape: (num_nodes,).
    y : ndarray
        Y-coordinates of the mesh nodes. Shape: (num_nodes,).
    field : ndarray
        Field values defined either on nodes or elements.
        Shape: (num_nodes,) or (num_elements,).
    type : str
        Type of output desired. Must be either 'node' or 'element'.

    Returns
    -------
    ndarray
        Hessian matrix components. Shape depends on `type`:
        
        - If type is 'element': (num_elements, 3) with columns [Hxx, Hxy, Hyy] 
          for each element.
        - If type is 'node': (num_nodes, 3) with columns [Hxx, Hxy, Hyy] 
          for each node.

    Raises
    ------
    TypeError
        If the field is not defined on nodes or elements, or if type is not
        'node' or 'element'.

    Examples
    --------
    >>> hessian = compute_hessian(md.mesh.elements, md.mesh.x, md.mesh.y, 
    ...                          md.inversion.vel_obs, 'node')
    >>> hessian = compute_hessian(md.mesh.elements, md.mesh.x, md.mesh.y,
    ...                          md.thermal.temperature, 'element')

    Notes
    -----
    The Hessian computation uses finite element nodal functions and area-weighted
    averaging for nodal values. For element-based fields, values are first
    interpolated to nodes before computing gradients and Hessian components.
    
    The Hessian matrix H has components:
    H = [[Hxx, Hxy], [Hxy, Hyy]]
    
    This function returns the three unique components as [Hxx, Hxy, Hyy].
    """

    num_nodes = np.size(x)
    num_elements = np.size(index, axis=0)

    # Error checks
    if np.size(field) not in [num_nodes, num_elements]:
        raise TypeError("Field should be defined on nodes or elements.")
    if type.lower() not in ['node', 'element']:
        raise TypeError("Type must be one of 'node' or 'element'.")

    # Flatten element connectivity for nodal accumulation
    line = index.reshape(-1, order='F')
    line_size = 3 * num_elements

    # Get areas and nodal function coefficients
    alpha, beta, gamma = get_nodal_functions_coeff(index, x, y)
    areas = get_element_areas_volumes(index, x, y)

    # Compute weights: sum of areas around each node
    weights = np.zeros(num_nodes)
    np.add.at(weights, line - 1, np.tile(areas, 3))

    # If field is element-based, interpolate to nodes
    if field.size == num_elements:
        node_field = np.zeros(num_nodes)
        np.add.at(node_field, line - 1, np.tile(areas * field, 3))
        field = node_field / weights

    # Compute gradient for each element
    grad_elx = np.sum(field[index - 1] * alpha, axis=1)
    grad_ely = np.sum(field[index - 1] * beta, axis=1)

    # Compute gradient for each node (average of surrounding elements)
    gradx = np.zeros(num_nodes)
    grady = np.zeros(num_nodes)
    np.add.at(gradx, line - 1, np.tile(areas * grad_elx, 3))
    np.add.at(grady, line - 1, np.tile(areas * grad_ely, 3))

    gradx /= weights
    grady /= weights

    # Compute Hessian for each element
    hessian = np.vstack((
        np.sum(gradx[index - 1] * alpha, axis=1),
        np.sum(grady[index - 1] * alpha, axis=1),
        np.sum(grady[index - 1] * beta, axis=1)
    )).T

    # If type is 'node', average Hessian over surrounding elements
    if type.lower() == 'node':
        hessian_node = np.zeros((num_nodes, 3))
        np.add.at(hessian_node[:, 0], line - 1, np.tile(areas * hessian[:, 0], 3))
        np.add.at(hessian_node[:, 1], line - 1, np.tile(areas * hessian[:, 1], 3))
        np.add.at(hessian_node[:, 2], line - 1, np.tile(areas * hessian[:, 2], 3))
        hessian = hessian_node / weights[:, None]

    return hessian

def compute_metric(hessian,
                   scale,
                   epsilon,
                   hmin,
                   hmax,
                   pos):
    """
    Calculates anisotropic metric tensors used for adaptive mesh 
    generation based on Hessian matrices. The metric tensor controls element 
    size and orientation in the mesh by analyzing eigenvalues and eigenvectors
    of the Hessian matrix.

    Parameters
    ----------
    hessian : numpy.ndarray
        Array of shape (n, 3) containing Hessian matrix components for each node.
        Columns represent [H11, H12, H22] where H is the 2x2 Hessian matrix.
    scale : float
        Scaling factor for the metric computation.
    epsilon : float
        Tolerance parameter used in the metric scaling calculation.
    hmin : float
        Minimum allowed element size in the mesh.
    hmax : float
        Maximum allowed element size in the mesh.
    pos : numpy.ndarray
        Array of indices corresponding to water elements or special boundary 
        conditions that require uniform metric treatment.

    Returns
    -------
    numpy.ndarray
        Array of shape (n, 3) containing the computed metric tensor components
        [M11, M12, M22] for each node, where M is the 2x2 symmetric metric tensor.

    Raises
    ------
    RuntimeError
        If NaN values persist in the metric tensor after all correction attempts.

    Notes
    -----
    The function performs the following key operations:
    1. Computes eigenvalues and eigenvectors of the Hessian matrix
    2. Applies size constraints using hmin and hmax parameters
    3. Handles special cases (zero eigenvalues, water elements)
    4. Uses numpy.linalg.eig as a fallback for numerical issues
    5. Ensures the resulting metric is free of NaN values
    The metric tensor M is used in adaptive mesh generation where element
    sizes are controlled by the relationship: h^T * M * h = 1, where h
    represents the edge vector in the mesh.

    Examples
    --------
    >>> hessian = compute_hessian(md.mesh.elements, md.mesh.x, md.mesh.y, 
    ...                          md.inversion.vel_obs, 'node')
    >>> metric = compute_metric(hessian, 1.0, 0.01, 0.1, 10.0, np.array([]))
    """

    # Find the eigen values of each line of H = [hessian(i, 1) hessian(i, 2); hessian(i, 2) hessian(i, 3)]
    a = hessian[:, 0]
    b = hessian[:, 1]
    d = hessian[:, 2]
    lambda1 = 0.5 * ((a + d) + np.sqrt(4. * b**2 + (a - d)**2))
    lambda2 = 0.5 * ((a + d) - np.sqrt(4. * b**2 + (a - d)**2))
    pos1 = np.nonzero(lambda1 == 0.)[0]
    pos2 = np.nonzero(lambda2 == 0.)[0]
    pos3 = np.nonzero(np.logical_and(b == 0., lambda1 == lambda2))[0]

    # Modify eigen values to control the shape of the elements
    lambda1 = np.minimum(np.maximum(np.abs(lambda1) * scale / epsilon, 1. / hmax**2), 1. / hmin**2)
    lambda2 = np.minimum(np.maximum(np.abs(lambda2) * scale / epsilon, 1. / hmax**2), 1. / hmin**2)

    # Compute eigen vectors
    norm1 = np.sqrt(8. * b**2 + 2. * (d - a)**2 + 2. * (d - a) * np.sqrt((a - d)**2 + 4. * b**2))
    v1x = 2. * b / norm1
    v1y = ((d - a) + np.sqrt((a - d)**2 + 4. * b**2)) / norm1
    norm2 = np.sqrt(8. * b**2 + 2. * (d - a)**2 - 2. * (d - a) * np.sqrt((a - d)**2 + 4. * b**2))
    v2x = 2. * b / norm2
    v2y = ((d - a) - np.sqrt((a - d)**2 + 4. * b**2)) / norm2

    v1x[pos3] = 1.
    v1y[pos3] = 0.
    v2x[pos3] = 0.
    v2y[pos3] = 1.

    # Compute new metric (for each node M = V * Lambda * V^-1)
    metric = np.vstack((((v1x * v2y - v1y * v2x)**(-1) * (lambda1 * v2y * v1x - lambda2 * v1y * v2x)).reshape(-1, ),
                        ((v1x * v2y - v1y * v2x)**(-1) * (lambda1 * v1y * v2y - lambda2 * v1y * v2y)).reshape(-1, ),
                        ((v1x * v2y - v1y * v2x)**(-1) * (-lambda1 * v2x * v1y + lambda2 * v1x * v2y)).reshape(-1, ))).T

    # Corrections for 0 eigen values
    metric[pos1, :] = np.tile(np.array([[1. / hmax**2, 0., 1. / hmax**2]]), (np.size(pos1), 1))
    metric[pos2, :] = np.tile(np.array([[1. / hmax**2, 0., 1. / hmax**2]]), (np.size(pos2), 1))

    # Handle water elements
    metric[pos, :] = np.tile(np.array([[1. / hmax**2, 0., 1. / hmax**2]]), (np.size(pos), 1))

    # Handle NaNs if any (use Numpy eig in a loop)
    pos = np.nonzero(np.isnan(metric))[0]
    if np.size(pos):
        print((f"pyissm.model.mesh.compute_metric: {np.size(pos)} NaNs found in the metric. Use Numpy routine to fix them."))
        for posi in pos:
            H = np.array([[hessian[posi, 0], hessian[posi, 1]], [hessian[posi, 1], hessian[posi, 2]]])
            [v, u] = np.linalg.eig(H)
            v = np.diag(v)
            lambda1 = v[0, 0]
            lambda2 = v[1, 1]
            v[0, 0] = np.minimum(np.maximum(np.abs(lambda1) * scale / epsilon, 1. / hmax**2), 1. / hmin**2)
            v[1, 1] = np.minimum(np.maximum(np.abs(lambda2) * scale / epsilon, 1. / hmax**2), 1. / hmin**2)

            metricTria = np.dot(np.dot(u, v), np.linalg.inv(u))
            metric[posi, :] = np.array([metricTria[0, 0], metricTria[0, 1], metricTria[1, 1]])

    if np.any(np.isnan(metric)):
        raise RuntimeError("pyissm.model.mesh.compute_metric: NaN in the metric despite our efforts...")
    
    return metric

def elements_from_edge(elements, A, B):
    """
    Find elements connected to one edge defined by nodes A and B.

    Parameters
    ----------
    elements : array_like
        Array of element connectivity information where each row represents 
        an element and columns represent the nodes that define the element.
    A : int
        First node ID defining the edge.
    B : int
        Second node ID defining the edge.

    Returns
    -------
    ndarray
        1D array of element IDs (1-based indexing) that contain the edge 
        defined by nodes A and B.

    Examples
    --------
    >>> edgeelements = elements_from_edge(md.mesh.elements, node1, node2)
    """

    # Broadcast A vs B to all 3 combinations of node pairs in each triangle
    mask = ((elements == A)[:, :, None] & (elements == B)[:, None, :]).any(axis=(1, 2))

    # Convert to 1-based indexing
    edgeelements = np.nonzero(mask)[0] + 1

    return edgeelements

def export_gmsh():
    """
    Export the model mesh to a Gmsh .msh file.
    
    Raises
    ------
    NotImplementedError
        Function is not yet implemented.
    """
    raise NotImplementedError("pyissm.model.mesh.export_gmsh: This functionality is not yet implemented. Please contact ACCESS-NRI for support.")

def find_segments():
    """
    Build segments model field

    Raises
    ------
    NotImplementedError
        Function is not yet implemented.
    """

    raise NotImplementedError("pyissm.model.mesh.find_segments: This functionality is not yet implemented. Please contact ACCESS-NRI for support.")
<<<<<<< HEAD

def flag_elements(md, region = 'all', inside = True):
    """
    Flag elements based on their location within the model domain.

    This function allows users to flag elements in the mesh based on whether they
    are inside or outside a specified domain. The region can be the entire mesh,
    no elements, a region specified by a provided *.exp file, or defined by boolean arrays.

    Parameters
    ----------
    md : ISSM Model object
        ISSM Model object containing the mesh
    region : str or ndarray, optional
        Region specification. Options are:
        
        - 'all' (default): Flag all elements in the mesh.
        - '': Flag no elements.
        - Path to a *.exp file: Flag elements inside or outside the polygon defined in the file.
        - ndarray: Boolean array of size (numberofelements,) or (numberofvertices,).
          If vertices array, elements are flagged when all vertices are flagged.
    inside : bool, optional
        If `region` is a polygon file or array, this parameter specifies whether to flag
        elements inside (`True`, default) or outside (`False`) the region.
        Default is True.

    Returns
    -------
    ndarray of bool
        Boolean array of length `md.mesh.numberofelements` where `True` indicates
        flagged elements and `False` indicates unflagged elements.

    Raises
    ------
    RuntimeError
        If python wrappers are not installed and a *.exp file is provided.
    ValueError
        If region array does not match number of elements or vertices.
    TypeError
        If region is neither a string nor an array.

    Examples
    --------
    Flag all elements in the mesh:

    >>> flags = flag_elements(md)
    >>> flags = flag_elements(md, region='all')

    Flag no elements:

    >>> flags = flag_elements(md, region='')

    Flag elements inside a polygon:

    >>> flags = flag_elements(md, region='path/to/polygon.exp')

    Flag elements outside a polygon:

    >>> flags = flag_elements(md, region='path/to/polygon.exp', inside=False)
    """

    # If region is None, flag no elements
    if region is None:
        flag = np.zeros(md.mesh.numberofelements, dtype=bool)    

    # If region is a string, check if it's 'all', or a file path
    elif isinstance(region, str):
        ## If 'all', flag all elements
        if region.lower() == 'all':
            flag = np.ones(md.mesh.numberofelements, dtype=bool)

        ## If a file path, load polygon and flag elements inside or outside
        elif region.endswith('.exp'):
            if utils.wrappers.check_wrappers_installed():
                flag = utils.wrappers.ContourToMesh(md.mesh.elements, md.mesh.x, md.mesh.y, region, 'element', 1).astype(bool)
            else:
                raise RuntimeError('pyissm.model.mesh.flag_elements: Python wrappers not installed. Cannot flag elements from *.exp file.')

        ## If inside is False, invert the flag to get outside elements
        if not inside:
            flag = np.logical_not(flag)

    # If region is an array, it must the same size as number of elements or vertices
    elif isinstance(region, np.ndarray):
        ## If region is an array of elements, use it directly
        if region.shape[0] == md.mesh.numberofelements:
            flag = region.astype(bool)
        
        ## If region is an array of vertices, flag elements where all vertices are in the region
        elif region.shape[0] == md.mesh.numberofvertices:
            flag = (np.sum(region[md.mesh.elements -1] > 0, axis=1) == md.mesh.elements.shape[1]).astype(bool)
        else:
            raise ValueError("Flag list for region must be of same size as number of elements or vertices.")
        
        ## If inside is False, invert the flag to get outside elements
        if not inside:
            flag = np.logical_not(flag)
    
    # If region is neither a string nor an array, raise an error
    else:
        raise TypeError("Region must be None, a string ('all' or path to *.exp file), or a boolean array.")

    return flag
=======
>>>>>>> 2e2c27b7
<|MERGE_RESOLUTION|>--- conflicted
+++ resolved
@@ -942,7 +942,6 @@
     """
 
     raise NotImplementedError("pyissm.model.mesh.find_segments: This functionality is not yet implemented. Please contact ACCESS-NRI for support.")
-<<<<<<< HEAD
 
 def flag_elements(md, region = 'all', inside = True):
     """
@@ -1045,6 +1044,4 @@
     else:
         raise TypeError("Region must be None, a string ('all' or path to *.exp file), or a boolean array.")
 
-    return flag
-=======
->>>>>>> 2e2c27b7
+    return flag
--- conflicted
+++ resolved
@@ -5,10 +5,8 @@
 """
 
 import numpy as np
-<<<<<<< HEAD
 from . import model
-=======
->>>>>>> 3fd45ec8
+
 
 ## ------------------------------------------------------------------------------------
 ## UNIT CONVERSIONS
@@ -192,9 +190,8 @@
         if not hasattr(obj, attr):
             return False
         obj = getattr(obj, attr)
-<<<<<<< HEAD
     return True
-
+  
 def extract_field_layer(md,
                         field,
                         layer):
@@ -261,7 +258,4 @@
     ## Extract requested layer from field
     select_layer = field[select_vertices]
 
-    return select_layer
-=======
-    return True
->>>>>>> 3fd45ec8
+    return select_layer